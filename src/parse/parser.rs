use super::{error::NomError, input::Input};
use crate::{
    ast::{BlockComment, Comment, Expression, HashDirective, LineComment},
    position::Position,
};
use nom::{
    branch::alt,
    bytes::complete::{tag, take_until},
    character::complete::{anychar, char, multispace0, multispace1, none_of, satisfy, space0},
    combinator::{all_consuming, cut, eof, map, not, peek, recognize, value},
    error::context,
    multi::{fold_many0, many0_count, many1_count},
    sequence::{delimited, preceded, terminated, tuple},
    Parser,
};
use std::alloc::Allocator;

<<<<<<< HEAD
const HASH_CHARACTER: char = '#';
const SYMBOL_SIGNS: &str = "+-*/<>=!?$@%_&~^.:";
=======
const SYMBOL_SIGNS: &str = "+-*/<>=!?$@%_&|~^.:";
>>>>>>> af72eba7

pub type IResult<'a, T, A> = nom::IResult<Input<'a, A>, T, NomError<'a, A>>;

pub fn module<A: Allocator + Clone>(input: Input<A>) -> IResult<Vec<Expression<A>, A>, A> {
    all_consuming(delimited(
        many0_count(hash_directive),
        many0(expression),
        blank,
    ))(input)
}

pub fn comments<A: Allocator + Clone>(input: Input<A>) -> IResult<Vec<Comment, A>, A> {
    let allocator = input.extra.clone();

    all_consuming(fold_many0(
        alt((
            map(none_of("\";#\\"), |_| None),
            map(raw_string, |_| None),
            map(raw_symbol, |_| None),
            map(quote, |_| None),
            map(comment, Some),
        )),
        move || Vec::new_in(allocator.clone()),
        |mut all, comment| {
            if let Some(comment) = comment {
                all.push(comment);
            }

            all
        },
    ))(input)
}

pub fn hash_directives<A: Allocator + Clone>(input: Input<A>) -> IResult<Vec<HashDirective, A>, A> {
    many0(hash_directive)(input)
}

fn symbol<A: Allocator + Clone>(input: Input<A>) -> IResult<Expression<A>, A> {
    map(token(positioned(raw_symbol)), |(input, position)| {
        Expression::Symbol(&input, position)
    })(input)
}

fn raw_symbol<A: Allocator + Clone>(input: Input<A>) -> IResult<Input<A>, A> {
    recognize(tuple((head_symbol_character, many0(tail_symbol_character))))(input)
}

fn head_symbol_character<A: Allocator + Clone>(input: Input<A>) -> IResult<Input<A>, A> {
    recognize(alt((
        value(
            (),
            satisfy(|character| character.is_alphanumeric() || SYMBOL_SIGNS.contains(character)),
        ),
        value((), tuple((char('\\'), anychar))),
    )))(input)
}

fn tail_symbol_character<A: Allocator + Clone>(input: Input<A>) -> IResult<Input<A>, A> {
    alt((head_symbol_character, recognize(char('#'))))(input)
}

fn expression<A: Allocator + Clone>(input: Input<A>) -> IResult<Expression<A>, A> {
    let allocator = input.extra.clone();

    alt((
        context("list", list_like("(", ")")),
        context("string", string),
        context(
            "quote",
            map(
                token(positioned(tuple((quote, expression)))),
                move |((sign, expression), position)| {
                    Expression::Quote(&sign, Box::new_in(expression, allocator.clone()), position)
                },
            ),
        ),
        context("symbol", symbol),
        context("vector", list_like("[", "]")),
        context("map", list_like("{", "}")),
    ))(input)
}

fn quote<A: Allocator + Clone>(input: Input<A>) -> IResult<Input<A>, A> {
    alt((
        tag("'"),
        tag("`"),
        tag(",@"),
        tag(","),
        tag("#;"),
        tag("#"),
        terminated(raw_symbol, peek(not(alt((multispace1, eof))))),
    ))(input)
}

fn list_like<'a, A: Allocator + Clone>(
    left: &'static str,
    right: &'static str,
) -> impl FnMut(Input<'a, A>) -> IResult<Expression<'a, A>, A> {
    move |input| {
        map(
            token(positioned(tuple((
                sign(left),
                cut(tuple((many0(expression), sign(right)))),
            )))),
            |((left, (expressions, right)), position)| {
                Expression::List(&left, &right, expressions, position)
            },
        )(input)
    }
}

fn string<A: Allocator + Clone>(input: Input<A>) -> IResult<Expression<A>, A> {
    token(raw_string)(input)
}

fn raw_string<A: Allocator + Clone>(input: Input<A>) -> IResult<Expression<A>, A> {
    map(
        positioned(delimited(
            char('"'),
            recognize(many0(alt((
                recognize(none_of("\\\"")),
                tag("\\\\"),
                tag("\\\""),
                tag("\\n"),
                tag("\\r"),
                tag("\\t"),
                recognize(tuple((char('\\'), hexadecimal_digit, hexadecimal_digit))),
            )))),
            char('"'),
        )),
        |(input, position)| Expression::String(*input, position),
    )(input)
}

fn hexadecimal_digit<A: Allocator + Clone>(input: Input<A>) -> IResult<char, A> {
    satisfy(|character| character.is_ascii_hexdigit())(input)
}

fn sign<A: Allocator + Clone>(sign: &'static str) -> impl Fn(Input<A>) -> IResult<Input<A>, A> {
    move |input| token(tag(sign))(input)
}

fn token<'a, T, A: Allocator + Clone>(
    mut parser: impl Parser<Input<'a, A>, T, NomError<'a, A>>,
) -> impl FnMut(Input<'a, A>) -> IResult<T, A> {
    move |input| preceded(blank, |input| parser.parse(input))(input)
}

fn positioned<'a, T, A: Allocator + Clone>(
    mut parser: impl Parser<Input<'a, A>, T, NomError<'a, A>>,
) -> impl FnMut(Input<'a, A>) -> IResult<'a, (T, Position), A> {
    move |input| {
        map(
            tuple((
                nom_locate::position,
                |input| parser.parse(input),
                nom_locate::position,
            )),
            |(start, value, end)| {
                (
                    value,
                    Position::new(start.location_offset(), end.location_offset()),
                )
            },
        )(input)
    }
}

fn positioned_meta<'a, T, A: Allocator + Clone>(
    mut parser: impl Parser<Input<'a, A>, T, NomError<'a, A>>,
) -> impl FnMut(Input<'a, A>) -> IResult<'a, (T, Position), A> {
    move |input| {
        map(
            tuple((
                preceded(multispace0, nom_locate::position),
                |input| parser.parse(input),
                nom_locate::position,
            )),
            |(start, value, end)| {
                (
                    value,
                    Position::new(start.location_offset(), end.location_offset()),
                )
            },
        )(input)
    }
}

fn blank<A: Allocator + Clone>(input: Input<A>) -> IResult<(), A> {
    value(
        (),
        many0_count(alt((value((), multispace1), value((), comment)))),
    )(input)
}

fn comment<A: Allocator + Clone>(input: Input<A>) -> IResult<Comment, A> {
    alt((
        map(line_comment, From::from),
        map(block_comment, From::from),
    ))(input)
}

fn line_comment<A: Allocator + Clone>(input: Input<A>) -> IResult<LineComment, A> {
    map(
        terminated(
            positioned_meta(preceded(char(';'), take_until("\n"))),
            newline,
        ),
        |(input, position)| LineComment::new(&input, position),
    )(input)
}

fn block_comment<A: Allocator + Clone>(input: Input<A>) -> IResult<BlockComment, A> {
    map(
        positioned_meta(recognize(delimited(
            tag("#|"),
            many0(tuple((not(tag("|#")), anychar))),
            tag("|#"),
        ))),
        |(input, position)| BlockComment::new(&input, position),
    )(input)
}

fn hash_directive<A: Allocator + Clone>(input: Input<A>) -> IResult<HashDirective, A> {
    map(
        terminated(
            positioned_meta(preceded(char('#'), take_until("\n"))),
            newline,
        ),
        |(input, position)| HashDirective::new(&input, position),
    )(input)
}

fn newline<A: Allocator + Clone>(input: Input<A>) -> IResult<(), A> {
    value(
        (),
        many1_count(delimited(space0, nom::character::complete::newline, space0)),
    )(input)
}

fn many0<'a, T, A: Allocator + Clone>(
    mut parser: impl Parser<Input<'a, A>, T, NomError<'a, A>>,
) -> impl FnMut(Input<'a, A>) -> IResult<Vec<T, A>, A> {
    move |input| {
        let allocator = input.extra.clone();

        fold_many0(
            |input| parser.parse(input),
            move || Vec::new_in(allocator.clone()),
            |mut all, value| {
                all.push(value);
                all
            },
        )(input)
    }
}

#[cfg(test)]
mod tests {
    use super::*;
    use pretty_assertions::assert_eq;
    use std::alloc::Global;

    #[test]
    fn parse_symbol() {
        assert_eq!(
            expression(Input::new_extra("x", Global)).unwrap().1,
            Expression::Symbol("x", Position::new(0, 1))
        );
        assert_eq!(
            expression(Input::new_extra("foo", Global)).unwrap().1,
            Expression::Symbol("foo", Position::new(0, 3))
        );
        assert_eq!(
            expression(Input::new_extra("1", Global)).unwrap().1,
            Expression::Symbol("1", Position::new(0, 1))
        );
        assert_eq!(
            expression(Input::new_extra("42", Global)).unwrap().1,
            Expression::Symbol("42", Position::new(0, 2))
        );
        assert_eq!(
            expression(Input::new_extra("3.14", Global)).unwrap().1,
            Expression::Symbol("3.14", Position::new(0, 4))
        );
        assert_eq!(
            expression(Input::new_extra("a#a", Global)).unwrap().1,
            Expression::Symbol("a#a", Position::new(0, 3))
        );
        assert_eq!(
            expression(Input::new_extra("\\#", Global)).unwrap().1,
            Expression::Symbol("\\#", Position::new(0, 2))
        );
    }

    #[test]
    fn parse_invalid_symbol() {
        assert!(expression(Input::new_extra("#", Global)).is_err());
    }

    #[test]
    fn parse_list() {
        assert_eq!(
            expression(Input::new_extra("(1 2 3)", Global)).unwrap().1,
            Expression::List(
                "(",
                ")",
                vec![
                    Expression::Symbol("1", Position::new(1, 2)),
                    Expression::Symbol("2", Position::new(3, 4)),
                    Expression::Symbol("3", Position::new(5, 6))
                ],
                Position::new(0, 7)
            )
        );
    }

    #[test]
    fn parse_list_with_correct_position() {
        assert_eq!(
            expression(Input::new_extra(" ()", Global)).unwrap().1,
            Expression::List("(", ")", vec![], Position::new(1, 3))
        );
    }

    #[test]
    fn parse_character() {
        assert_eq!(
            expression(Input::new_extra("#\\a", Global)).unwrap().1,
            Expression::Quote(
                "#",
                Expression::Symbol("\\a", Position::new(1, 3)).into(),
                Position::new(0, 3)
            )
        );
        assert_eq!(
            expression(Input::new_extra("#\\(", Global)).unwrap().1,
            Expression::Quote(
                "#",
                Expression::Symbol("\\(", Position::new(1, 3)).into(),
                Position::new(0, 3)
            )
        );
        assert_eq!(
            expression(Input::new_extra("#\\;", Global)).unwrap().1,
            Expression::Quote(
                "#",
                Expression::Symbol("\\;", Position::new(1, 3)).into(),
                Position::new(0, 3)
            )
        );
        assert_eq!(
            expression(Input::new_extra("#\\ ", Global)).unwrap().1,
            Expression::Quote(
                "#",
                Expression::Symbol("\\ ", Position::new(1, 3)).into(),
                Position::new(0, 3)
            )
        );
        assert_eq!(
            expression(Input::new_extra("#\\space", Global)).unwrap().1,
            Expression::Quote(
                "#",
                Expression::Symbol("\\space", Position::new(1, 7)).into(),
                Position::new(0, 7)
            )
        );
        assert_eq!(
            expression(Input::new_extra("#\\\n", Global)).unwrap().1,
            Expression::Quote(
                "#",
                Expression::Symbol("\\\n", Position::new(1, 3)).into(),
                Position::new(0, 3)
            )
        );
    }

    #[test]
    fn parse_vector() {
        assert_eq!(
            expression(Input::new_extra("#(1 2 3)", Global)).unwrap().1,
            Expression::Quote(
                "#",
                Expression::List(
                    "(",
                    ")",
                    vec![
                        Expression::Symbol("1", Position::new(2, 3)),
                        Expression::Symbol("2", Position::new(4, 5)),
                        Expression::Symbol("3", Position::new(6, 7))
                    ],
                    Position::new(1, 8)
                )
                .into(),
                Position::new(0, 8)
            )
        );
    }

    #[test]
    fn parse_byte_vector() {
        assert_eq!(
            expression(Input::new_extra("#u8(1 2 3)", Global))
                .unwrap()
                .1,
            Expression::Quote(
                "#",
                Expression::Quote(
                    "u8",
                    Expression::List(
                        "(",
                        ")",
                        vec![
                            Expression::Symbol("1", Position::new(4, 5)),
                            Expression::Symbol("2", Position::new(6, 7)),
                            Expression::Symbol("3", Position::new(8, 9))
                        ],
                        Position::new(3, 10)
                    )
                    .into(),
                    Position::new(1, 10)
                )
                .into(),
                Position::new(0, 10)
            ),
        );
    }

    #[test]
    fn parse_bracket_vector() {
        assert_eq!(
            expression(Input::new_extra("[1 2 3]", Global)).unwrap().1,
            Expression::List(
                "[",
                "]",
                vec![
                    Expression::Symbol("1", Position::new(1, 2)),
                    Expression::Symbol("2", Position::new(3, 4)),
                    Expression::Symbol("3", Position::new(5, 6))
                ],
                Position::new(0, 7)
            )
        );
    }

    #[test]
    fn parse_map() {
        assert_eq!(
            expression(Input::new_extra("#{1 2 3}", Global)).unwrap().1,
            Expression::Quote(
                "#",
                Expression::List(
                    "{",
                    "}",
                    vec![
                        Expression::Symbol("1", Position::new(2, 3)),
                        Expression::Symbol("2", Position::new(4, 5)),
                        Expression::Symbol("3", Position::new(6, 7))
                    ],
                    Position::new(1, 8)
                )
                .into(),
                Position::new(0, 8)
            )
        );
    }

    mod boolean {
        use super::*;
        use pretty_assertions::assert_eq;

        #[test]
        fn parse_false() {
            assert_eq!(
                expression(Input::new_extra("#f", Global)).unwrap().1,
                Expression::Quote(
                    "#",
                    Expression::Symbol("f", Position::new(1, 2)).into(),
                    Position::new(0, 2)
                )
            );
            assert_eq!(
                expression(Input::new_extra("#false", Global)).unwrap().1,
                Expression::Quote(
                    "#",
                    Expression::Symbol("false", Position::new(1, 6)).into(),
                    Position::new(0, 6)
                )
            );
        }

        #[test]
        fn parse_true() {
            assert_eq!(
                expression(Input::new_extra("#t", Global)).unwrap().1,
                Expression::Quote(
                    "#",
                    Expression::Symbol("t", Position::new(1, 2)).into(),
                    Position::new(0, 2)
                )
            );
            assert_eq!(
                expression(Input::new_extra("#true", Global)).unwrap().1,
                Expression::Quote(
                    "#",
                    Expression::Symbol("true", Position::new(1, 5)).into(),
                    Position::new(0, 5)
                )
            );
        }

        #[test]
        fn parse_boolean_followed_by_comment() {
            assert_eq!(
                expression(Input::new_extra("#f;", Global)).unwrap().1,
                Expression::Quote(
                    "#",
                    Expression::Symbol("f", Position::new(1, 2)).into(),
                    Position::new(0, 2)
                )
            );
        }

        #[test]
        fn parse_boolean_followed_by_right_parenthesis() {
            assert_eq!(
                expression(Input::new_extra("#f)", Global)).unwrap().1,
                Expression::Quote(
                    "#",
                    Expression::Symbol("f", Position::new(1, 2)).into(),
                    Position::new(0, 2)
                )
            );
        }
    }

    mod quote {
        use super::*;
        use pretty_assertions::assert_eq;

        #[test]
        fn parse_quote() {
            assert_eq!(
                expression(Input::new_extra("'foo", Global)).unwrap().1,
                Expression::Quote(
                    "'",
                    Expression::Symbol("foo", Position::new(1, 4)).into(),
                    Position::new(0, 4)
                )
            );
        }

        #[test]
        fn parse_quote_with_correct_position() {
            assert_eq!(
                expression(Input::new_extra(" 'foo", Global)).unwrap().1,
                Expression::Quote(
                    "'",
                    Expression::Symbol("foo", Position::new(2, 5)).into(),
                    Position::new(1, 5)
                )
            );
        }

        #[test]
        fn parse_unquote() {
            assert_eq!(
                expression(Input::new_extra(",foo", Global)).unwrap().1,
                Expression::Quote(
                    ",",
                    Expression::Symbol("foo", Position::new(1, 4)).into(),
                    Position::new(0, 4)
                )
            );
        }

        #[test]
        fn parse_hash_quote() {
            assert_eq!(
                expression(Input::new_extra("#()", Global)).unwrap().1,
                Expression::Quote(
                    "#",
                    Expression::List("(", ")", vec![], Position::new(1, 3)).into(),
                    Position::new(0, 3)
                )
            );
        }

        #[test]
        fn parse_hash_semicolon_quote() {
            assert_eq!(
                expression(Input::new_extra("#;()", Global)).unwrap().1,
                Expression::Quote(
                    "#;",
                    Expression::List("(", ")", vec![], Position::new(2, 4)).into(),
                    Position::new(0, 4)
                )
            );
        }

        #[test]
        fn parse_quasi_quote() {
            assert_eq!(
                expression(Input::new_extra("`foo", Global)).unwrap().1,
                Expression::Quote(
                    "`",
                    Expression::Symbol("foo", Position::new(1, 4)).into(),
                    Position::new(0, 4)
                )
            );
        }

        #[test]
        fn parse_splicing_unquote() {
            assert_eq!(
                expression(Input::new_extra(",@foo", Global)).unwrap().1,
                Expression::Quote(
                    ",@",
                    Expression::Symbol("foo", Position::new(2, 5)).into(),
                    Position::new(0, 5)
                )
            );
        }

        #[test]
        fn parse_symbol_and_quoted_list() {
            assert_eq!(
                tuple((expression, expression))(Input::new_extra("#u8 ()", Global))
                    .unwrap()
                    .1,
                (
                    Expression::Quote(
                        "#",
                        Expression::Symbol("u8", Position::new(1, 3)).into(),
                        Position::new(0, 3)
                    ),
                    Expression::List("(", ")", vec![], Position::new(4, 6))
                )
            );
        }

        #[test]
        fn parse_quote_with_space() {
            assert_eq!(
                expression(Input::new_extra("' foo", Global)).unwrap().1,
                Expression::Quote(
                    "'",
                    Expression::Symbol("foo", Position::new(2, 5)).into(),
                    Position::new(0, 5)
                )
            );
        }
    }

    mod hash_directive {
        use super::*;
        use pretty_assertions::assert_eq;

        #[test]
        fn parse_shebang() {
            assert_eq!(
                hash_directive(Input::new_extra("#!/bin/sh\n", Global))
                    .unwrap()
                    .1,
                HashDirective::new("!/bin/sh", Position::new(0, 9))
            );
        }

        #[test]
        fn parse_lang_directive() {
            assert_eq!(
                hash_directive(Input::new_extra("#lang r7rs\n", Global))
                    .unwrap()
                    .1,
                HashDirective::new("lang r7rs", Position::new(0, 10))
            );
        }
    }

    mod string {
        use super::*;
        use pretty_assertions::assert_eq;

        #[test]
        fn parse_empty() {
            assert_eq!(
                string(Input::new_extra("\"\"", Global)).unwrap().1,
                Expression::String("", Position::new(0, 2))
            );
        }

        #[test]
        fn parse_non_empty() {
            assert_eq!(
                string(Input::new_extra("\"foo\"", Global)).unwrap().1,
                Expression::String("foo", Position::new(0, 5))
            );
        }

        #[test]
        fn parse_escaped_characters() {
            assert_eq!(
                string(Input::new_extra("\"\\\\\\n\\r\\t\"", Global))
                    .unwrap()
                    .1,
                Expression::String("\\\\\\n\\r\\t", Position::new(0, 10))
            );
        }

        // https://webassembly.github.io/spec/core/text/values.html#strings
        #[test]
        fn parse_hexadecimal_bytes() {
            assert_eq!(
                string(Input::new_extra("\"\\00\\FF\"", Global)).unwrap().1,
                Expression::String("\\00\\FF", Position::new(0, 8))
            );
        }
    }

    mod comment {
        use super::*;
        use pretty_assertions::assert_eq;

        #[test]
        fn parse_empty() {
            assert_eq!(
                comment(Input::new_extra(";\n", Global)).unwrap().1,
                LineComment::new("", Position::new(0, 1)).into()
            );
        }

        #[test]
        fn parse_comment() {
            assert_eq!(
                comment(Input::new_extra(";foo\n", Global)).unwrap().1,
                LineComment::new("foo", Position::new(0, 4)).into()
            );
        }

        #[test]
        fn parse_comments() {
            assert_eq!(
                comments(Input::new_extra(";foo\n;bar\n", Global))
                    .unwrap()
                    .1,
                vec![
                    LineComment::new("foo", Position::new(0, 4)).into(),
                    LineComment::new("bar", Position::new(5, 9)).into()
                ]
            );
        }

        #[test]
        fn parse_comments_with_blank_lines() {
            assert_eq!(
                comments(Input::new_extra(";foo\n\n;bar\n", Global))
                    .unwrap()
                    .1,
                vec![
                    LineComment::new("foo", Position::new(0, 4)).into(),
                    LineComment::new("bar", Position::new(6, 10)).into()
                ]
            );
        }

        #[test]
        fn parse_comments_skipping_hash_semicolon() {
            assert_eq!(
                comments(Input::new_extra("#;foo\n;bar\n", Global))
                    .unwrap()
                    .1,
                vec![LineComment::new("bar", Position::new(6, 10)).into()]
            );
        }

        #[test]
        fn parse_comments_skipping_hash_character() {
            assert_eq!(
                comments(Input::new_extra("#foo\n;bar\n", Global))
                    .unwrap()
                    .1,
                vec![LineComment::new("bar", Position::new(5, 9)).into()]
            );
        }

        #[test]
        fn parse_comment_character() {
            assert_eq!(
                comments(Input::new_extra("#\\;foo\n", Global)).unwrap().1,
                vec![]
            );
        }

        #[test]
        fn parse_comment_in_list() {
            assert_eq!(
                comments(Input::new_extra("(f\n;foo\nx)", Global))
                    .unwrap()
                    .1,
                vec![LineComment::new("foo", Position::new(3, 7)).into()]
            );
        }

        #[test]
        fn parse_comment_with_vector() {
            assert_eq!(comments(Input::new_extra("#()", Global)).unwrap().1, vec![]);
        }

        mod block {
            use super::*;
            use pretty_assertions::assert_eq;

            #[test]
            fn parse_empty() {
                assert_eq!(
                    block_comment(Input::new_extra("#||#", Global)).unwrap().1,
                    BlockComment::new("#||#", Position::new(0, 4))
                );
            }

            #[test]
            fn parse_one_line() {
                assert_eq!(
                    block_comment(Input::new_extra("#|foo|#", Global))
                        .unwrap()
                        .1,
                    BlockComment::new("#|foo|#", Position::new(0, 7))
                );
            }

            #[test]
            fn parse_multi_line() {
                assert_eq!(
                    block_comment(Input::new_extra("#|\nfoo\nbar\nbaz\n|#", Global))
                        .unwrap()
                        .1,
                    BlockComment::new("#|\nfoo\nbar\nbaz\n|#", Position::new(0, 17))
                );
            }
        }
    }
}<|MERGE_RESOLUTION|>--- conflicted
+++ resolved
@@ -15,12 +15,7 @@
 };
 use std::alloc::Allocator;
 
-<<<<<<< HEAD
-const HASH_CHARACTER: char = '#';
 const SYMBOL_SIGNS: &str = "+-*/<>=!?$@%_&~^.:";
-=======
-const SYMBOL_SIGNS: &str = "+-*/<>=!?$@%_&|~^.:";
->>>>>>> af72eba7
 
 pub type IResult<'a, T, A> = nom::IResult<Input<'a, A>, T, NomError<'a, A>>;
 
